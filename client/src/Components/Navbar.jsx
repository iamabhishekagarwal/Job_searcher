import { useRecoilValue, useSetRecoilState } from "recoil";
import { userState } from "../../atoms";
import { axiosInstance } from "../axios";
import { useEffect, useState } from "react";
import { useNavigate } from "react-router-dom";

function Navbar() {
  const user = useRecoilValue(userState);
  const setUser = useSetRecoilState(userState);
  const [message, setMessage] = useState({});
  const navigate = useNavigate();

<<<<<<< HEAD

    useEffect(()=>{
        const fetchUser = async()=>{
        try{
            const res = await axiosInstance.get("/api/user/me")
            console.log(res)
            if(res.data.success)
            {
                const resData = res.data.user
                setUser({
                    id:resData.id,
                    fname:resData.firstName,
                    lname:resData.lastName,
                    email:resData.email,
                    isAdmin:resData.isAdmin,
                    role:resData.role
                })
            }else{
                setMessage({"color":"bg-red-400" , "msg":"Session Invalid, Logging Out!"})
                handleLogout();
            }
        }
        catch(e)
        {
            console.log(e);
            setUser({
            id:null,
            fname:"",
            lname:"",
            email:"",
            isAdmin:false,
            role:"Employee"
        })
            setMessage({"color":"bg-red-400" , "msg":"Something went wrong!"})
        }
        setTimeout(() => {
          setMessage({});
        }, 5000);
    }
    fetchUser()
    const interval = setInterval(fetchUser,3600000)
    return()=>clearInterval(interval)
},[setUser])
=======
  useEffect(() => {
    const fetchUser = async () => {
      try {
        const res = await axiosInstance.get("/api/user/me");
        console.log(res);
        if (res.data.success) {
          const resData = res.data.user;
          setUser({
            id: resData.id,
            fname: resData.firstName,
            lname: resData.lastName,
            email: resData.email,
            isAdmin: resData.isAdmin,
            role: resData.role,
          });
        } else {
          setMessage({
            color: "bg-red-400",
            msg: "Session Invalid, Logging Out!",
          });
          handleLogout();
        }
      } catch (e) {
        console.log(e);
        setMessage({ color: "bg-yellow-400", msg: "Please Login" });
      }
    };
    fetchUser();
    setTimeout(() => {
      setMessage({});
    }, 5000);
    const interval = setInterval(fetchUser, 3600000);
    return () => clearInterval(interval);
  }, [setUser]);
>>>>>>> 14737eb3

  const handleNav = async (type) => {
    navigate("/" + type);
  };

  //LOGOUT
  const handleLogout = async () => {
    try {
      const res = await axiosInstance.get("/api/user/logout");
      if (res.data.success) {
        setMessage({
          color: "bg-green-500",
          msg: "✅ Logged out successfully.",
        });
      } else {
        setMessage({
          color: "bg-yellow-400",
          msg: "⚠️ Logged out locally (session expired).",
        });
      }
    } catch (e) {
      console.warn("Token may be expired. Logging out locally.");
      setMessage({
        color: "bg-yellow-400",
        msg: "⚠️ Session expired. Logged out locally.",
      });
    }
    setUser({
      id: null,
      fname: "",
      lname: "",
      email: "",
      isAdmin: false,
      role: "Employee",
    });
    localStorage.clear();
    setTimeout(() => {
      setMessage({});
    }, 5000);
  };

  return (
    <>
      {/* Navbar */}
      <nav className="flex justify-between items-center px-6 py-4 bg-white shadow-md sticky top-0 z-50">
        <button
          onClick={() => handleNav("")}
          className="text-2xl font-bold text-blue-700"
        >
          JobBoard
        </button>
        {user.id === null ? (
          <></>
        ) : (
          <button
            onClick={() => {
              user.role === "Company" ? handleNav("") : handleNav("jobSearch");
            }}
            className="text-blue-600 italic font-medium hover:underline hover:text-blue-500"
          >
            {user.role === "Company" ? "Create" : "Apply"}
          </button>
        )}

        <div className="space-x-4">
          {user.fname !== "" ? (
            <div className="flex flex-row items-center gap-4">
              <p className="text-blue-600 font-medium">Hi, {user.fname}</p>
              <button
                onClick={handleLogout}
                className="bg-red-600 text-white px-4 py-2 rounded-lg hover:bg-red-700"
              >
                Logout
              </button>
            </div>
          ) : (
            <div className="flex flex-row items-center gap-4">
              <button
                onClick={() => handleNav("signin")}
                className="text-blue-600 font-medium"
              >
                Login
              </button>
              <button
                onClick={() => handleNav("signup")}
                className="bg-blue-600 text-white px-4 py-2 rounded-lg hover:bg-blue-700"
              >
                Sign Up
              </button>
            </div>
          )}
        </div>
      </nav>

      {/* Logout Message */}
      {message.msg && (
        <div
          className={`fixed top-20 left-1/2 transform -translate-x-1/2 ${message.color} text-white px-6 py-3 rounded-md shadow-md z-50 transition-all duration-300`}
        >
          {message.msg}
        </div>
      )}
    </>
  );
}

export default Navbar;<|MERGE_RESOLUTION|>--- conflicted
+++ resolved
@@ -10,51 +10,6 @@
   const [message, setMessage] = useState({});
   const navigate = useNavigate();
 
-<<<<<<< HEAD
-
-    useEffect(()=>{
-        const fetchUser = async()=>{
-        try{
-            const res = await axiosInstance.get("/api/user/me")
-            console.log(res)
-            if(res.data.success)
-            {
-                const resData = res.data.user
-                setUser({
-                    id:resData.id,
-                    fname:resData.firstName,
-                    lname:resData.lastName,
-                    email:resData.email,
-                    isAdmin:resData.isAdmin,
-                    role:resData.role
-                })
-            }else{
-                setMessage({"color":"bg-red-400" , "msg":"Session Invalid, Logging Out!"})
-                handleLogout();
-            }
-        }
-        catch(e)
-        {
-            console.log(e);
-            setUser({
-            id:null,
-            fname:"",
-            lname:"",
-            email:"",
-            isAdmin:false,
-            role:"Employee"
-        })
-            setMessage({"color":"bg-red-400" , "msg":"Something went wrong!"})
-        }
-        setTimeout(() => {
-          setMessage({});
-        }, 5000);
-    }
-    fetchUser()
-    const interval = setInterval(fetchUser,3600000)
-    return()=>clearInterval(interval)
-},[setUser])
-=======
   useEffect(() => {
     const fetchUser = async () => {
       try {
@@ -79,17 +34,24 @@
         }
       } catch (e) {
         console.log(e);
-        setMessage({ color: "bg-yellow-400", msg: "Please Login" });
+        setUser({
+          id: null,
+          fname: "",
+          lname: "",
+          email: "",
+          isAdmin: false,
+          role: "Employee",
+        });
+        setMessage({ color: "bg-red-400", msg: "Something went wrong!" });
       }
+      setTimeout(() => {
+        setMessage({});
+      }, 5000);
     };
     fetchUser();
-    setTimeout(() => {
-      setMessage({});
-    }, 5000);
     const interval = setInterval(fetchUser, 3600000);
     return () => clearInterval(interval);
   }, [setUser]);
->>>>>>> 14737eb3
 
   const handleNav = async (type) => {
     navigate("/" + type);

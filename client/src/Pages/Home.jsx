import React from "react";
import { Search, Star } from "lucide-react";
<<<<<<< HEAD
import axiosInstance from "../axios";
=======
import axiosInstance from "../axiosInstance.js"
>>>>>>> 7ce464f0
import { useState } from "react";
import { useEffect } from "react";
const jobs = [
  {
    id: 1,
    title: "Frontend Developer",
    company: "TCS",
    location: "Bangalore",
    tags: ["Full-time", "Remote", "React"],
  },
  {
    id: 2,
    title: "UI/UX Designer",
    company: "Zoho",
    location: "Chennai",
    tags: ["Internship", "On-site", "Figma"],
  },
  {
    id: 3,
    title: "Backend Engineer",
    company: "Swiggy",
    location: "Remote",
    tags: ["Full-time", "Node.js", "MongoDB"],
  },
];

const categories = [
  "Design",
  "Development",
  "Marketing",
  "Data Science",
  "Sales",
  "Support",
];

const testimonials = [
  {
    name: "Anjali Sharma",
    position: "Frontend Engineer",
    quote: "Thanks to JobBoard, I landed my dream job within a week!",
  },
  {
    name: "Rahul Verma",
    position: "Backend Developer",
    quote: "The interface is clean and the job suggestions are accurate.",
  },
];

const JobCard = ({ title, company, location, tags }) => (
  <div className="border rounded-2xl p-4 shadow-md hover:shadow-lg transition-all bg-white">
    <h3 className="text-xl font-semibold">{title}</h3>
    <p className="text-sm text-gray-600">
      {company} • {location}
    </p>
    <div className="flex flex-wrap gap-2 mt-2">
      {tags.map((tag, idx) => (
        <span key={idx} className="bg-gray-100 text-sm px-3 py-1 rounded-full">
          {tag}
        </span>
      ))}
    </div>
    <button className="mt-4 bg-blue-600 text-white px-4 py-2 rounded-xl hover:bg-blue-700">
      Apply Now
    </button>
  </div>
);

const HomePage = () => {
  const [input, setInput] = useState("");
  const [suggestions, setSuggestions] = useState([]);
  useEffect(() => {
    if (input.trim().length === 0) setSuggestions([]);
    else{
      const handleSearch = async () => {
      try {
        const jobs = await axiosInstance(`/api/user/suggestions?query=${input}`);
        console.log(jobs.data);
        setSuggestions(jobs.data)
      } catch {
        console.log("Something went wrong");
      }
    };
    const debounce = setTimeout(handleSearch, 300);
    return () => clearTimeout(debounce);}
  }, [input]);
  return (
    <div className="min-h-screen bg-gray-50 text-gray-900">
      {/* Hero Section */}
      <section className="px-6 py-12 bg-gradient-to-br from-blue-50 to-purple-100">
        <div className="max-w-3xl mx-auto text-center">
          <h2 className="text-4xl font-bold mb-4">Find Your Dream Job</h2>
          <p className="text-gray-600 mb-6">
            Explore thousands of job opportunities tailored just for you.
          </p>
          <div className="relative w-full max-w-md mx-auto">
            <div className="flex flex-row">
            <input
              type="text"
              value={input}
              onChange={(e) => setInput(e.target.value)}
              placeholder="Search by job title or keyword..."
              className="w-full max-w-md p-3 border border-gray-300 rounded-lg focus:outline-none"
            />
            <button className="bg-blue-600 text-white p-3 rounded-lg hover:bg-blue-700 flex items-center gap-2">
              <Search size={18} />
              Search
            </button>
            </div>
            {suggestions.length > 0 && (
              <ul className="absolute left-0 right-0 bg-white border rounded shadow z-10 mt-1 max-h-60 overflow-auto">
                {suggestions.map((title, idx) => (
                  <li
                    key={idx}
                    className="text-left px-4 py-2 hover:bg-gray-100 cursor-pointer"
                  >
                    {title}
                  </li>
                ))}
              </ul>
            )}
          </div>
        </div>
      </section>

      {/* Job Listings */}
      <section className="px-6 py-10 max-w-6xl mx-auto">
        <h3 className="text-2xl font-bold mb-6">Featured Jobs</h3>
        <div className="grid md:grid-cols-2 lg:grid-cols-3 gap-6">
          {jobs.map((job) => (
            <JobCard key={job.id} {...job} />
          ))}
        </div>
      </section>

      {/* Categories */}
      <section className="px-6 py-10 bg-white">
        <h3 className="text-2xl font-bold mb-6 text-center">
          Explore by Categories
        </h3>
        <div className="flex flex-wrap justify-center gap-4">
          {categories.map((cat, index) => (
            <button
              key={index}
              className="bg-purple-100 text-purple-800 px-4 py-2 rounded-full hover:bg-purple-200 transition"
            >
              {cat}
            </button>
          ))}
        </div>
      </section>

      {/* Testimonials */}
      <section className="px-6 py-12 bg-gray-100">
        <h3 className="text-2xl font-bold mb-6 text-center">What Users Say</h3>
        <div className="grid md:grid-cols-2 gap-6 max-w-5xl mx-auto">
          {testimonials.map((t, idx) => (
            <div key={idx} className="bg-white p-6 rounded-xl shadow-md">
              <p className="text-gray-700 mb-4 italic">“{t.quote}”</p>
              <div className="flex items-center gap-3">
                <Star size={16} className="text-yellow-400" />
                <div>
                  <p className="font-semibold">{t.name}</p>
                  <p className="text-sm text-gray-500">{t.position}</p>
                </div>
              </div>
            </div>
          ))}
        </div>
      </section>

      {/* Footer */}
      <footer className="text-center py-6 text-gray-500 border-t bg-white">
        © {new Date().getFullYear()} JobBoard. All rights reserved.
      </footer>
    </div>
  );
};

export default HomePage;<|MERGE_RESOLUTION|>--- conflicted
+++ resolved
@@ -1,10 +1,6 @@
 import React from "react";
 import { Search, Star } from "lucide-react";
-<<<<<<< HEAD
 import axiosInstance from "../axios";
-=======
-import axiosInstance from "../axiosInstance.js"
->>>>>>> 7ce464f0
 import { useState } from "react";
 import { useEffect } from "react";
 const jobs = [
@@ -81,7 +77,6 @@
       const handleSearch = async () => {
       try {
         const jobs = await axiosInstance(`/api/user/suggestions?query=${input}`);
-        console.log(jobs.data);
         setSuggestions(jobs.data)
       } catch {
         console.log("Something went wrong");

--- conflicted
+++ resolved
@@ -1,14 +1,11 @@
 import express from 'express'
 import cors from 'cors'
 import dotenv from 'dotenv'
-import router from './routes/user.js';
+import userRouter from './routes/user.js';
 import cookieParser from 'cookie-parser';
-<<<<<<< HEAD
 import qs from "qs";
+import jobRouter from './routes/jobs.js';
 
-=======
-import jobRouter from './routes/jobs.js';
->>>>>>> 7ce464f0
 const app = express();
 app.set("query parser", str => qs.parse(str));
 dotenv.config()
@@ -22,7 +19,7 @@
     }
 ));
 
-app.use('/api/user',router);
+app.use('/api/user',userRouter);
 app.use('/api/user/jobs',jobRouter);
 
 app.listen(process.env.port,async()=>{

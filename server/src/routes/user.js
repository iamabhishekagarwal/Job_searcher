--- conflicted
+++ resolved
@@ -1,18 +1,12 @@
-import express from 'express'
+import { Router } from "express";
 import { userSchema } from "../helper/userSchema.js";
 import insertUser from "../helper/insertUser.js";
 import { verifyUser } from "../helper/verifyUser.js";
 import { generateToken } from "../helper/jwt.js";
 import { authenticate } from "../middlewares/authenticate.js";
 import { prisma } from "../helper/pooler.js";
-<<<<<<< HEAD
-import { boolean } from "zod";
 const router = Router();
 
-
-=======
-const router = express.Router();
->>>>>>> 7ce464f0
 router.post("/signup", async (req, res) => {
   const { fname, lname, email, password, role } = req.body;
   const inputValidation = userSchema.safeParse({
